from django.conf import settings
from django.http import HttpRequest, HttpResponse, HttpResponseNotFound, HttpResponseRedirect
from django.shortcuts import render
from django.views import View

from sbomify.apps.core.apis import get_component, list_component_sboms
from sbomify.apps.core.errors import error_response
from sbomify.apps.core.models import Component
from sbomify.apps.core.url_utils import (
    add_custom_domain_to_context,
    build_custom_domain_url,
    get_public_path,
    get_workspace_public_url,
    resolve_component_identifier,
    should_redirect_to_clean_url,
    should_redirect_to_custom_domain,
)
from sbomify.apps.teams.branding import build_branding_context
from sbomify.apps.teams.models import Team


class ComponentDetailsPublicView(View):
    def get(self, request: HttpRequest, component_id: str) -> HttpResponse:
        # Resolve component by slug (on custom domains) or ID (on main app)
        component_obj = resolve_component_identifier(request, component_id)
        if not component_obj:
            return error_response(request, HttpResponseNotFound("Component not found"))

        # Use the resolved component's ID for API calls
        resolved_id = component_obj.id

        status_code, component = get_component(request, resolved_id)
        if status_code != 200:
            return error_response(
                request, HttpResponse(status=status_code, content=component.get("detail", "Unknown error"))
            )

        team = Team.objects.filter(pk=component.get("team_id")).first()

        # Redirect to custom domain if team has a verified one and we're not already on it
        # OR redirect from /public/ URL to clean URL on custom domain
        if team and (should_redirect_to_custom_domain(request, team) or should_redirect_to_clean_url(request)):
            path = get_public_path("component", resolved_id, is_custom_domain=True, slug=component_obj.slug)
            return HttpResponseRedirect(build_custom_domain_url(team, path, request.is_secure()))

        context = {
            "APP_BASE_URL": settings.APP_BASE_URL,
            "component": component,
        }

        if component.get("component_type") == Component.ComponentType.SBOM:
            status_code, sboms_response = list_component_sboms(request, resolved_id, page=1, page_size=-1)
            if status_code != 200:
                return error_response(
                    request, HttpResponse(status=status_code, content=sboms_response.get("detail", "Unknown error"))
                )
            context["sboms_data"] = sboms_response.get("items", [])

        elif component.get("component_type") == Component.ComponentType.DOCUMENT:
<<<<<<< HEAD
            # Documents table is loaded via HTMX from DocumentsTableView
            # No need to load documents data here
            pass
=======
            status_code, documents_response = list_component_documents(request, resolved_id, page=1, page_size=-1)
            if status_code != 200:
                return error_response(
                    request, HttpResponse(status=status_code, content=documents_response.get("detail", "Unknown error"))
                )
            context["documents_data"] = documents_response.get("items", [])
>>>>>>> 0dbee6c1

        else:
            return error_response(request, HttpResponseNotFound("Unknown component type"))

        brand = build_branding_context(team)

        # Generate workspace URL based on context
        workspace_public_url = get_workspace_public_url(request, team)

        current_team = request.session.get("current_team") or {}
        team_billing_plan = getattr(team, "billing_plan", None) or current_team.get("billing_plan")

        context.update(
            {
                "brand": brand,
                "team_billing_plan": team_billing_plan,
                "workspace_public_url": workspace_public_url,
            }
        )
        add_custom_domain_to_context(request, context, team)

        return render(request, "core/component_details_public.html.j2", context)<|MERGE_RESOLUTION|>--- conflicted
+++ resolved
@@ -57,18 +57,9 @@
             context["sboms_data"] = sboms_response.get("items", [])
 
         elif component.get("component_type") == Component.ComponentType.DOCUMENT:
-<<<<<<< HEAD
             # Documents table is loaded via HTMX from DocumentsTableView
             # No need to load documents data here
             pass
-=======
-            status_code, documents_response = list_component_documents(request, resolved_id, page=1, page_size=-1)
-            if status_code != 200:
-                return error_response(
-                    request, HttpResponse(status=status_code, content=documents_response.get("detail", "Unknown error"))
-                )
-            context["documents_data"] = documents_response.get("items", [])
->>>>>>> 0dbee6c1
 
         else:
             return error_response(request, HttpResponseNotFound("Unknown component type"))
