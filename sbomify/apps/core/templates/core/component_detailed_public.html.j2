{% extends "core/public_base.htmx.j2" %}
{% load static %}
{% load django_vite %}
{% load breadcrumb_tags %}
{% block title %}{{ data.name }}{% endblock %}
{% block meta_description %}
    {% if component.component_type == 'sbom' %}
        {{ data.name }} - SBOM (Software Bill of Materials) file. Download and view this SBOM.
    {% elif component.component_type == 'document' %}
        {{ data.name }} - Document file. Download and view this document.
    {% endif %}
{% endblock %}
{% block breadcrumb %}
    {% breadcrumb component 'component' %}
{% endblock %}
<<<<<<< HEAD
{% block extra_styles %}
    <link rel="stylesheet"
          href="{% static 'css/component-detailed-public.css' %}">
=======
{% block extra_css %}
    <link rel="stylesheet"
          href="{% static 'css/component-detailed-public.css' %}">
    <link rel="stylesheet"
          href="{% static 'css/components/public-page-layout.css' %}">
>>>>>>> 91123404
{% endblock %}
{% block content %}
    <div class="public-page-layout">
        <div class="content-wrapper">
            <div class="content-container">
                <div class="public-page-header">
                    <div class="page-header-content">
                        <h1 class="page-title">
                            <i class="fas {% if component.component_type == 'sbom' %}fa-file-code{% elif component.component_type == 'document' %}fa-file-alt{% endif %} title-icon"></i>
                            {{ data.name }}
                        </h1>
                        <div class="page-subtitle">
                            <small class="component-link">
                                <i class="fas fa-cube me-1"></i>
                                <a href="{% url 'core:component_details_public' component.id %}"
                                   class="component-breadcrumb-link">{{ component.name }}</a>
                            </small>
                            {% if component.component_type == 'sbom' %}
                                <small class="sbom-format">
                                    <i class="fas fa-tag me-1"></i>
                                    {% if data.format == 'cyclonedx' %}
                                        CycloneDX
                                    {% elif data.format == 'spdx' %}
                                        SPDX
                                    {% else %}
                                        {{ data.format|upper }}
                                    {% endif %}
                                    {{ data.format_version }}
                                </small>
                                {% if data.version %}
                                    <small class="sbom-version">
                                        <i class="fas fa-code-branch me-1"></i><span class="version-display" title="{{ data.version }}">{{ data.version }}</span>
                                    </small>
                                {% endif %}
                            {% elif component.component_type == 'document' %}
                                <small class="document-type">
                                    <i class="fas fa-tag me-1"></i>{{ data.document_type|default:"Document" }}
                                </small>
                                {% if data.version %}
                                    <small class="document-version">
                                        <i class="fas fa-code-branch me-1"></i><span class="version-display" title="{{ data.version }}">{{ data.version }}</span>
                                    </small>
                                {% endif %}
                            {% endif %}
                        </div>
                    </div>
                </div>
                <div class="public-main-content">
                    <div class="content-section">
                        <div class="component-detailed-content">
                            <div class="component-download-section">
                                <div class="standard-card mt-3">
                                    <div class="card shadow-sm">
                                        <div class="card-header">
                                            <div class="header-content">
                                                <h4 class="card-title mb-0">Download {{ component.get_component_type_display }}</h4>
                                            </div>
                                        </div>
                                        <div class="card-body">
                                            <div class="text-center">
                                                <p class="text-muted mb-3">Download this {{ component.get_component_type_display }} file</p>
                                                <a href="{% if component.component_type == 'sbom' %} {% url 'sboms:sbom_download' data.id %} {% elif component.component_type == 'document' %} {% url 'documents:document_download' data.id %} {% endif %}"
                                                   class="btn btn-primary download-btn">
                                                    <i class="fas fa-download me-2"></i>
                                                    Download {{ component.get_component_type_display }}
                                                </a>
                                            </div>
                                        </div>
                                    </div>
                                </div>
                            </div>
                        </div>
                    </div>
                </div>
            </div>
        </div>
    </div>
{% endblock %}<|MERGE_RESOLUTION|>--- conflicted
+++ resolved
@@ -13,17 +13,11 @@
 {% block breadcrumb %}
     {% breadcrumb component 'component' %}
 {% endblock %}
-<<<<<<< HEAD
-{% block extra_styles %}
-    <link rel="stylesheet"
-          href="{% static 'css/component-detailed-public.css' %}">
-=======
 {% block extra_css %}
     <link rel="stylesheet"
           href="{% static 'css/component-detailed-public.css' %}">
     <link rel="stylesheet"
           href="{% static 'css/components/public-page-layout.css' %}">
->>>>>>> 91123404
 {% endblock %}
 {% block content %}
     <div class="public-page-layout">
