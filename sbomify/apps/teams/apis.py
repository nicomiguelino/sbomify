import uuid
from pathlib import Path

from django.conf import settings
from django.db import IntegrityError, transaction
from django.http import HttpRequest
from ninja import File, Router
from ninja.files import UploadedFile
from ninja.security import django_auth
from pydantic import BaseModel

from sbomify.apps.access_tokens.auth import PersonalAccessTokenAuth
from sbomify.apps.core.object_store import S3Client
from sbomify.apps.core.schemas import ErrorResponse
from sbomify.apps.core.utils import token_to_number
from sbomify.apps.teams.models import Member, Team
from sbomify.apps.teams.schemas import (
    BrandingInfo,
    BrandingInfoWithUrls,
    InvitationSchema,
    MemberSchema,
    TeamPatchSchema,
    TeamSchema,
    TeamUpdateSchema,
    UserSchema,
)
from sbomify.logging import getLogger

<<<<<<< HEAD
=======
from .models import ContactProfile, Member, Team
from .schemas import (
    BrandingInfo,
    BrandingInfoWithUrls,
    ContactProfileContactSchema,
    ContactProfileCreateSchema,
    ContactProfileSchema,
    ContactProfileUpdateSchema,
    TeamPatchSchema,
    TeamResponseSchema,
    TeamUpdateSchema,
)
from .utils import get_user_teams

>>>>>>> 8d11de1e
logger = getLogger(__name__)

router = Router(tags=["Workspaces"], auth=(PersonalAccessTokenAuth(), django_auth))


class FieldValue(BaseModel):
    value: str | bool | None


def _build_team_response(request: HttpRequest, team: Team) -> dict:
    current_user_id = getattr(getattr(request, "user", None), "id", None)

    members_data = [
        MemberSchema(
            id=member.id,
            user=UserSchema(
                id=member.user.id,
                first_name=member.user.first_name,
                last_name=member.user.last_name,
                email=member.user.email,
            ),
            role=member.role,
            is_default_team=member.is_default_team,
            is_me=(current_user_id == member.user.id),
        )
        for member in team.member_set.select_related("user").all()
    ]

    invitations_data = [
        InvitationSchema(
            id=invitation.id,
            email=invitation.email,
            role=invitation.role,
            created_at=invitation.created_at.isoformat(),
            expires_at=invitation.expires_at.isoformat(),
        )
        for invitation in team.invitation_set.all()
    ]

    return TeamSchema(
        key=team.key,
        name=team.name,
        created_at=team.created_at.isoformat(),
        billing_plan=team.billing_plan,
        has_completed_wizard=team.has_completed_wizard,
        members=members_data,
        invitations=invitations_data,
    )


@router.get("/{team_key}/branding", response={200: BrandingInfoWithUrls, 400: ErrorResponse, 404: ErrorResponse})
def get_team_branding(request: HttpRequest, team_key: str):
    """Get workspace branding information.

    Note: 'team_key' parameter refers to workspace key. Teams are now called workspaces.
    """
    try:
        team_id = token_to_number(team_key)
    except ValueError:
        return 404, {"detail": "Team not found"}

    try:
        team = Team.objects.get(pk=team_id)
    except Team.DoesNotExist:
        return 404, {"detail": "Team not found"}

    branding_info = BrandingInfo(**team.branding_info)
    response_data = {
        **team.branding_info,
        "icon_url": branding_info.brand_icon_url,
        "logo_url": branding_info.brand_logo_url,
    }
    return 200, BrandingInfoWithUrls(**response_data)


@router.patch(
    "/{team_key}/branding/{field}",
    response={200: BrandingInfoWithUrls, 400: ErrorResponse, 403: ErrorResponse, 404: ErrorResponse},
)
def update_team_branding(
    request: HttpRequest,
    team_key: str,
    field: str,
    data: FieldValue,
):
    """Update a single workspace branding field.

    Note: 'team_key' parameter refers to workspace key. Teams are now called workspaces.
    """

    # Validate field name
    valid_fields = {"brand_color", "accent_color", "prefer_logo_over_icon", "icon", "logo"}
    if field not in valid_fields:
        return 400, {"detail": f"Invalid field. Must be one of: {', '.join(valid_fields)}"}

    try:
        team = Team.objects.get(pk=token_to_number(team_key))
    except (ValueError, Team.DoesNotExist):
        logger.warning(f"Team not found: {team_key}")
        return 404, {"detail": "Team not found"}

    if not Member.objects.filter(user=request.user, team=team, role="owner").exists():
        logger.warning(f"User {request.user.username} is not owner of team {team_key}")
        return 403, {"detail": "Only allowed for owners"}

    current_branding = BrandingInfo(**team.branding_info)
    update_data = current_branding.dict()

    s3_client = S3Client("MEDIA")

    # Handle file deletions
    if field in ["icon", "logo"] and data.value is None and update_data.get(field):
        old_filename = update_data[field]
        try:
            s3_client.delete_object(settings.AWS_MEDIA_STORAGE_BUCKET_NAME, old_filename)
        except Exception as e:
            logger.warning(f"Failed to delete old {field} file {old_filename}: {e}")
        update_data[field] = ""
    else:
        update_data[field] = data.value

    team.branding_info = update_data
    team.save()

    # Create a new BrandingInfo object with the updated data to get correct URLs
    updated_branding = BrandingInfo(**team.branding_info)
    response_data = {
        **team.branding_info,
        "icon_url": updated_branding.brand_icon_url,
        "logo_url": updated_branding.brand_logo_url,
    }
    return 200, BrandingInfoWithUrls(**response_data)


@router.post(
    "/{team_key}/branding/upload/{file_type}",
    response={200: BrandingInfoWithUrls, 400: ErrorResponse, 403: ErrorResponse, 404: ErrorResponse},
)
def upload_branding_file(
    request: HttpRequest,
    team_key: str,
    file_type: str,
    file: File[UploadedFile],
):
    """Upload workspace branding files (icon or logo).

    Note: 'team_key' parameter refers to workspace key. Teams are now called workspaces.
    """
    if file_type not in ["icon", "logo"]:
        return 400, {"detail": "Invalid file type. Must be 'icon' or 'logo'"}

    try:
        team = Team.objects.get(pk=token_to_number(team_key))
    except (ValueError, Team.DoesNotExist):
        return 404, {"detail": "Team not found"}

    if not Member.objects.filter(user=request.user, team=team, role="owner").exists():
        return 403, {"detail": "Only allowed for owners"}

    current_branding = BrandingInfo(**team.branding_info)
    update_data = current_branding.dict()
    s3_client = S3Client("MEDIA")

    # Generate new filename first
    file_ext = Path(request.FILES["file"].name).suffix
    unique_id = str(uuid.uuid4())
    new_filename = f"team_{team.key}_{file_type}_{unique_id}{file_ext}"
    old_filename = update_data.get(file_type)

    # Upload new file first
    s3_client.upload_media(new_filename, request.FILES["file"].file.read())

    try:
        # Update database atomically
        with transaction.atomic():
            update_data[file_type] = new_filename
            team.branding_info = update_data
            team.save()

        # Only delete old file after successful database commit
        if old_filename:
            try:
                s3_client.delete_object(settings.AWS_MEDIA_STORAGE_BUCKET_NAME, old_filename)
            except Exception as e:
                logger.warning(f"Failed to delete old {file_type} file {old_filename}: {e}")

    except Exception as e:
        # Database save failed, clean up the new file we just uploaded
        try:
            s3_client.delete_object(settings.AWS_MEDIA_STORAGE_BUCKET_NAME, new_filename)
        except Exception as cleanup_error:
            logger.error(f"Failed to cleanup uploaded file {new_filename} after database error: {cleanup_error}")
        raise e

    # Create a new BrandingInfo object with the updated data to get correct URLs
    updated_branding = BrandingInfo(**team.branding_info)
    response_data = {
        **team.branding_info,
        "icon_url": updated_branding.brand_icon_url,
        "logo_url": updated_branding.brand_logo_url,
    }
    return 200, BrandingInfoWithUrls(**response_data)


def _get_team_and_membership_role(request: HttpRequest, team_key: str):
    try:
        team_id = token_to_number(team_key)
    except ValueError:
        return None, None, (404, {"detail": "Team not found"})

    try:
        team = Team.objects.get(pk=team_id)
    except Team.DoesNotExist:
        return None, None, (404, {"detail": "Team not found"})

    membership = Member.objects.filter(user=request.user, team=team).first()
    if not membership:
        return None, None, (403, {"detail": "Forbidden"})

    return team, membership.role, None


def _user_can_manage_profiles(role: str) -> bool:
    return role in {"owner", "admin"}


def _clean_url_list(urls: list[str]) -> list[str]:
    unique = []
    for url in urls:
        if url and url not in unique:
            unique.append(url)
    return unique


def _upsert_profile_contacts(profile: ContactProfile, contacts: list[ContactProfileContactSchema] | None):
    profile.contacts.all().delete()
    if not contacts:
        return

    for order, contact in enumerate(contacts):
        if not contact.name:
            continue
        profile.contacts.create(
            name=contact.name,
            email=contact.email,
            phone=contact.phone,
            order=order,
        )


def serialize_contact_profile(profile: ContactProfile) -> ContactProfileSchema:
    contacts = [
        ContactProfileContactSchema(
            name=contact.name,
            email=contact.email,
            phone=contact.phone,
            order=contact.order,
        )
        for contact in profile.contacts.all()
    ]

    return ContactProfileSchema(
        id=profile.id,
        name=profile.name,
        company=profile.company or None,
        supplier_name=profile.supplier_name or None,
        vendor=profile.vendor or None,
        email=profile.email or None,
        phone=profile.phone or None,
        address=profile.address or None,
        website_urls=_clean_url_list(profile.website_urls or []),
        contacts=contacts,
        is_default=profile.is_default,
        created_at=profile.created_at.isoformat(),
        updated_at=profile.updated_at.isoformat(),
    )


@router.get(
    "/{team_key}/contact-profiles",
    response={200: list[ContactProfileSchema], 403: ErrorResponse, 404: ErrorResponse},
)
def list_contact_profiles(request: HttpRequest, team_key: str):
    """List contact profiles for a workspace."""
    team, role, error = _get_team_and_membership_role(request, team_key)
    if error:
        return error

    if not _user_can_manage_profiles(role):
        return 403, {"detail": "Only owners and admins can view contact profiles"}

    profiles = ContactProfile.objects.filter(team=team).prefetch_related("contacts").order_by("-is_default", "name")
    return 200, [serialize_contact_profile(profile) for profile in profiles]


@router.post(
    "/{team_key}/contact-profiles",
    response={201: ContactProfileSchema, 400: ErrorResponse, 403: ErrorResponse, 404: ErrorResponse},
)
def create_contact_profile(request: HttpRequest, team_key: str, payload: ContactProfileCreateSchema):
    """Create a new contact profile for the workspace."""
    team, role, error = _get_team_and_membership_role(request, team_key)
    if error:
        return error

    if not _user_can_manage_profiles(role):
        return 403, {"detail": "Only owners and admins can manage contact profiles"}

    try:
        with transaction.atomic():
            profile = ContactProfile.objects.create(
                team=team,
                name=payload.name,
                company=payload.company or "",
                supplier_name=payload.supplier_name or "",
                vendor=payload.vendor or "",
                email=payload.email or None,
                phone=payload.phone or "",
                address=payload.address or "",
                website_urls=_clean_url_list(payload.website_urls),
                is_default=payload.is_default,
            )

            _upsert_profile_contacts(profile, payload.contacts)
            profile.refresh_from_db()

        return 201, serialize_contact_profile(profile)
    except IntegrityError:
        return 400, {"detail": "A profile with this name already exists"}


@router.patch(
    "/{team_key}/contact-profiles/{profile_id}",
    response={200: ContactProfileSchema, 400: ErrorResponse, 403: ErrorResponse, 404: ErrorResponse},
)
def update_contact_profile(request: HttpRequest, team_key: str, profile_id: str, payload: ContactProfileUpdateSchema):
    """Update an existing contact profile."""
    team, role, error = _get_team_and_membership_role(request, team_key)
    if error:
        return error

    if not _user_can_manage_profiles(role):
        return 403, {"detail": "Only owners and admins can manage contact profiles"}

    try:
        profile = ContactProfile.objects.get(team=team, pk=profile_id)
    except ContactProfile.DoesNotExist:
        return 404, {"detail": "Contact profile not found"}

    update_fields = {}
    for field in ["name", "company", "supplier_name", "vendor", "email", "phone", "address"]:
        value = getattr(payload, field)
        if value is not None:
            update_fields[field] = value or ""

    if payload.website_urls is not None:
        update_fields["website_urls"] = _clean_url_list(payload.website_urls)

    if payload.is_default is not None:
        update_fields["is_default"] = payload.is_default

    try:
        with transaction.atomic():
            if update_fields:
                for field, value in update_fields.items():
                    setattr(profile, field, value)
                profile.save()

            if payload.contacts is not None:
                _upsert_profile_contacts(profile, payload.contacts)

            profile.refresh_from_db()

        return 200, serialize_contact_profile(profile)
    except IntegrityError:
        return 400, {"detail": "A profile with this name already exists"}


@router.delete(
    "/{team_key}/contact-profiles/{profile_id}",
    response={204: None, 403: ErrorResponse, 404: ErrorResponse},
)
def delete_contact_profile(request: HttpRequest, team_key: str, profile_id: str):
    """Delete a workspace contact profile."""
    team, role, error = _get_team_and_membership_role(request, team_key)
    if error:
        return error

    if not _user_can_manage_profiles(role):
        return 403, {"detail": "Only owners and admins can manage contact profiles"}

    try:
        profile = ContactProfile.objects.get(team=team, pk=profile_id)
    except ContactProfile.DoesNotExist:
        return 404, {"detail": "Contact profile not found"}

    profile.delete()
    return 204, None


@router.put(
    "/{team_key}",
    response={200: TeamSchema, 400: ErrorResponse, 403: ErrorResponse, 404: ErrorResponse},
)
def update_team(request: HttpRequest, team_key: str, payload: TeamUpdateSchema):
    """Update workspace information.

    Note: 'team_key' parameter refers to workspace key. Teams are now called workspaces.
    """
    try:
        team_id = token_to_number(team_key)
    except ValueError:
        return 404, {"detail": "Team not found"}

    try:
        team = Team.objects.get(pk=team_id)
    except Team.DoesNotExist:
        return 404, {"detail": "Team not found"}

    # Check if user is owner
    if not Member.objects.filter(user=request.user, team=team, role="owner").exists():
        return 403, {"detail": "Only owners can update team information"}

    try:
        with transaction.atomic():
            team.name = payload.name
            team.save()

        return 200, _build_team_response(request, team)

    except IntegrityError:
        return 400, {"detail": "A team with this name already exists"}
    except Exception as e:
        logger.error(f"Error updating team {team_key}: {e}")
        return 400, {"detail": "Invalid request"}


@router.patch(
    "/{team_key}",
    response={200: TeamSchema, 400: ErrorResponse, 403: ErrorResponse, 404: ErrorResponse},
)
def patch_team(request: HttpRequest, team_key: str, payload: TeamPatchSchema):
    """Partially update workspace information.

    Note: 'team_key' parameter refers to workspace key. Teams are now called workspaces.
    """
    try:
        team_id = token_to_number(team_key)
    except ValueError:
        return 404, {"detail": "Team not found"}

    try:
        team = Team.objects.get(pk=team_id)
    except Team.DoesNotExist:
        return 404, {"detail": "Team not found"}

    # Check if user is owner
    if not Member.objects.filter(user=request.user, team=team, role="owner").exists():
        return 403, {"detail": "Only owners can update team information"}

    try:
        with transaction.atomic():
            # Only update fields that were provided
            update_data = payload.model_dump(exclude_unset=True)
            for field, value in update_data.items():
                setattr(team, field, value)
            team.save()

        return 200, _build_team_response(request, team)

    except IntegrityError:
        return 400, {"detail": "A team with this name already exists"}
    except Exception as e:
        logger.error(f"Error updating team {team_key}: {e}")
        return 400, {"detail": "Invalid request"}


@router.get("/", response={200: list[TeamSchema], 403: ErrorResponse})
def list_teams(request: HttpRequest):
    """List all workspaces for the current user.

    Note: Returns workspace data. Teams are now called workspaces.
    """
    memberships = Member.objects.filter(user=request.user).select_related("team").all()
    return 200, [_build_team_response(request, membership.team) for membership in memberships]


@router.get("/{team_key}", response={200: TeamSchema, 400: ErrorResponse, 403: ErrorResponse, 404: ErrorResponse})
def get_team(request: HttpRequest, team_key: str):
    """Get workspace information by workspace key.

    Note: 'team_key' parameter refers to workspace key. Teams are now called workspaces.
    """
    try:
        team_id = token_to_number(team_key)
    except ValueError:
        return 404, {"detail": "Team not found"}

    try:
        team = Team.objects.get(pk=team_id)
    except Team.DoesNotExist:
        return 404, {"detail": "Team not found"}

    # Check if user is a member of this team
    if not Member.objects.filter(user=request.user, team=team).exists():
        return 403, {"detail": "Access denied"}

    return 200, _build_team_response(request, team)<|MERGE_RESOLUTION|>--- conflicted
+++ resolved
@@ -13,10 +13,14 @@
 from sbomify.apps.core.object_store import S3Client
 from sbomify.apps.core.schemas import ErrorResponse
 from sbomify.apps.core.utils import token_to_number
-from sbomify.apps.teams.models import Member, Team
+from sbomify.apps.teams.models import ContactProfile, Member, Team
 from sbomify.apps.teams.schemas import (
     BrandingInfo,
     BrandingInfoWithUrls,
+    ContactProfileContactSchema,
+    ContactProfileCreateSchema,
+    ContactProfileSchema,
+    ContactProfileUpdateSchema,
     InvitationSchema,
     MemberSchema,
     TeamPatchSchema,
@@ -26,23 +30,6 @@
 )
 from sbomify.logging import getLogger
 
-<<<<<<< HEAD
-=======
-from .models import ContactProfile, Member, Team
-from .schemas import (
-    BrandingInfo,
-    BrandingInfoWithUrls,
-    ContactProfileContactSchema,
-    ContactProfileCreateSchema,
-    ContactProfileSchema,
-    ContactProfileUpdateSchema,
-    TeamPatchSchema,
-    TeamResponseSchema,
-    TeamUpdateSchema,
-)
-from .utils import get_user_teams
-
->>>>>>> 8d11de1e
 logger = getLogger(__name__)
 
 router = Router(tags=["Workspaces"], auth=(PersonalAccessTokenAuth(), django_auth))
