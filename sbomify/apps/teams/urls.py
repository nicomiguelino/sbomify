--- conflicted
+++ resolved
@@ -19,7 +19,7 @@
     path("<team_key>/settings/", views.team_settings_redirect, name="team_settings_redirect"),
     # Keep team_details as an alias that redirects to team_settings for backward compatibility
     path("<team_key>/details", views.team_details, name="team_details"),
-<<<<<<< HEAD
+    path("<team_key>/vulnerability-scans", VulnerabilityScansView.as_view(), name="vulnerability_scans"),
     # Contact profiles HTMX endpoints
     path("<team_key>/contact-profiles", views.ContactProfileView.as_view(), name="contact_profiles_list"),
     path(
@@ -32,9 +32,6 @@
         views.ContactProfileFormView.as_view(),
         name="contact_profiles_detail_form",
     ),
-=======
-    path("<team_key>/vulnerability-scans", VulnerabilityScansView.as_view(), name="vulnerability_scans"),
->>>>>>> d311480e
     # Main team settings (unified interface) - must come after specific patterns
     path("<team_key>", views.TeamSettingsView.as_view(), name="team_settings"),
 ]